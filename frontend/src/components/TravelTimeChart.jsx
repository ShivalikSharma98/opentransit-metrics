--- conflicted
+++ resolved
@@ -76,66 +76,38 @@
   <Grid item xs={12}>
     <Card>
       <CardContent>
-        <Typography variant="h5">Travel time across stops</Typography>
+      
+        <Typography variant="h5">Travel time along route</Typography>
 
-<<<<<<< HEAD
-        Full travel time: { tripTimeForDirection } minutes<br/>
-        
+        Full travel time: { tripTimeForDirection } minutes &nbsp;&nbsp; Stops: {tripData[tripData.length-1] ? tripData[tripData.length-1].stopIndex + 1 : '?' }<br/>
+
         {/* set the y domain to start at zero and end at highest value (which is not always
-          the end to end travel time due to spikes in the data) */}
-        
-        <XYPlot height={300} width={400} yDomain={[0, tripData.reduce((max, coord) => coord.y > max ? coord.y : max, 0)]}
+         the end to end travel time due to spikes in the data) */}
+
+        <XYPlot height={300} width={400}
+          xDomain={[0, tripData.reduce((max, coord) => coord.x > max ? coord.x : max, 0)]}
+          yDomain={[0, tripData.reduce((max, coord) => coord.y > max ? coord.y : max, 0)]}
           onMouseLeave={_onMouseLeave}>
         <HorizontalGridLines />
         <VerticalGridLines />
         <XAxis tickPadding={4} />
         <YAxis hideLine={true} tickPadding={4} />
 
-        <LineSeries data={ tripData }
-            stroke="#aa82c5"
-            strokeWidth="4"
-            onNearestX={_onNearestTripX} />
+        <LineMarkSeries data={ tripData }
+           stroke="#aa82c5"
+           color="aa82c5"              
+           style={{
+             strokeWidth: '3px'
+           }}              
+           size="1"
+           onNearestX={_onNearestTripX} />
         {/*<LineSeries data={ scheduleData }
-            stroke="#a4a6a9"
-            strokeWidth="4"
-            style={{
-              strokeDasharray: '2 2'
-            }}             
+           stroke="#a4a6a9"
+           strokeWidth="4"
+           style={{
+             strokeDasharray: '2 2'
+           }}             
         />*/}
-=======
-            <Typography variant="h5">Travel time along route</Typography>
-
-            
-            Full travel time: { tripTimeForDirection } minutes &nbsp;&nbsp; Stops: {tripData[tripData.length-1] ? tripData[tripData.length-1].stopIndex + 1 : '?' }<br/>
-            
-            {/* set the y domain to start at zero and end at highest value (which is not always
-             the end to end travel time due to spikes in the data) */}
-            
-            <XYPlot height={300} width={400}
-              xDomain={[0, tripData.reduce((max, coord) => coord.x > max ? coord.x : max, 0)]}
-              yDomain={[0, tripData.reduce((max, coord) => coord.y > max ? coord.y : max, 0)]}
-              onMouseLeave={_onMouseLeave}>
-            <HorizontalGridLines />
-            <VerticalGridLines />
-            <XAxis tickPadding={4} />
-            <YAxis hideLine={true} tickPadding={4} />
-
-            <LineMarkSeries data={ tripData }
-               stroke="#aa82c5"
-               color="aa82c5"              
-               style={{
-                 strokeWidth: '3px'
-               }}              
-               size="1"
-               onNearestX={_onNearestTripX} />
-            {/*<LineSeries data={ scheduleData }
-               stroke="#a4a6a9"
-               strokeWidth="4"
-               style={{
-                 strokeDasharray: '2 2'
-               }}             
-            />*/}
->>>>>>> 9cbfb532
 
         <ChartLabel 
           text="Minutes"
@@ -149,52 +121,27 @@
           }}       
         />       
 
-<<<<<<< HEAD
         <ChartLabel 
-        text="Stop Number"
-        className="alt-x-label"
-        includeMargin={true}
-        xPercent={0.6}
-        yPercent={0.86}
-        style={{
-          textAnchor: 'end'
-        }}       
-      />       
-        
-        
+          text="Distance Along Route (miles)"
+          className="alt-x-label"
+          includeMargin={true}
+          xPercent={0.7}
+          yPercent={0.86}
+          style={{
+            textAnchor: 'end'
+          }}       
+        />       
+          
         { crosshairValues.length > 0 && (
-          <Crosshair values={crosshairValues}
-            style={{line:{background: 'none'}}} >
+         <Crosshair values={crosshairValues}
+           style={{line:{background: 'none'}}} >
                 <div className= 'rv-crosshair__inner__content'>
                   <p>{ Math.round(crosshairValues[0].y)} min</p>
                   {/*<p>Scheduled: { Math.round(crosshairValues[1].y)} min</p>*/}
                   <p>{crosshairValues[0].title}</p>
+                  <p>(Stop #{crosshairValues[0].stopIndex + 1})</p>
                 </div>                 
         </Crosshair>)}
-=======
-            <ChartLabel 
-            text="Distance Along Route (miles)"
-            className="alt-x-label"
-            includeMargin={true}
-            xPercent={0.7}
-            yPercent={0.86}
-            style={{
-              textAnchor: 'end'
-            }}       
-          />       
-            
-            
-            { crosshairValues.length > 0 && (
-             <Crosshair values={crosshairValues}
-               style={{line:{background: 'none'}}} >
-                    <div className= 'rv-crosshair__inner__content'>
-                      <p>{ Math.round(crosshairValues[0].y)} min</p>
-                      {/*<p>Scheduled: { Math.round(crosshairValues[1].y)} min</p>*/}
-                      <p>{crosshairValues[0].title}</p>
-                      <p>(Stop #{crosshairValues[0].stopIndex + 1})</p>
-                    </div>                 
-            </Crosshair>)}
->>>>>>> 9cbfb532
 
       </XYPlot>
       <DiscreteColorLegend orientation="horizontal" width={300} items={legendItems}/>
