--- conflicted
+++ resolved
@@ -1,30 +1,18 @@
 import React, { Fragment, useEffect } from 'react';
-<<<<<<< HEAD
-import Box from '@material-ui/core/Box';
-=======
 
 import { makeStyles } from '@material-ui/core/styles';
->>>>>>> a31533f6
 import Paper from '@material-ui/core/Paper';
 import Grid from '@material-ui/core/Grid';
 import Toolbar from '@material-ui/core/Toolbar';
 import AppBar from '@material-ui/core/AppBar';
-<<<<<<< HEAD
-import IconButton from '@material-ui/core/IconButton';
-import ArrowBackIcon from '@material-ui/icons/ArrowBack';
-import { NavLink } from 'redux-first-router-link';
-import { connect } from 'react-redux';
-
-=======
 import NavigateNextIcon from '@material-ui/icons/NavigateNext';
 import Breadcrumbs from '@material-ui/core/Breadcrumbs';
 import Typography from '@material-ui/core/Typography';
 
 import { connect } from 'react-redux';
-import Link from 'redux-first-router-link';
->>>>>>> a31533f6
 import Info from '../components/Info';
 import MapStops from '../components/MapStops';
+import SidebarButton from '../components/SidebarButton';
 import DateTimePanel from '../components/DateTimePanel';
 
 import { getAgency } from '../config';
@@ -33,20 +21,23 @@
 
 import { fetchRoutes } from '../actions';
 
+import Link from 'redux-first-router-link';
+
 const useStyles = makeStyles(theme => ({
   breadCrumbStyling: {
     fontWeight: 'bold',
-    textTransform: 'initial',
-    display: 'inline',
-  },
-  darkLinks: {
-    color: theme.palette.primary.dark,
-  },
-  breadCrumbsWrapper: {
-    padding: '1%',
-    paddingRight: '0',
-  },
+    textTransform : 'initial',
+    display : 'inline',
+    },
+    darkLinks : {
+      color: theme.palette.primary.dark
+    },
+    breadCrumbsWrapper : {
+      padding: '1%',
+      paddingRight: '0'
+    }
 }));
+
 
 function RouteScreen(props) {
   const {
@@ -62,7 +53,7 @@
 
   useEffect(() => {
     if (!routes && agencyId) {
-      myFetchRoutes({ agencyId: agencyId });
+      myFetchRoutes({agencyId: agencyId});
     }
   }, [agencyId, routes, myFetchRoutes]); // like componentDidMount, this runs only on first render
 
@@ -72,63 +63,35 @@
     const { breadCrumbStyling, darkLinks } = classes;
 
     let link = {
-      type: 'ROUTESCREEN',
-    };
+      type:'ROUTESCREEN'
+    }
     const params = ['routeId', 'directionId', 'startStopId', 'endStopId'];
     const labels = (param, title) => {
-      const specialLabels = {};
-      specialLabels.startStopId = 'from ';
-      specialLabels.endStopId = 'to ';
-      return {
-        label: title,
-        specialLabel: specialLabels[param] ? specialLabels[param] : null,
-      };
-    };
-    return paths
-      .filter(path => {
-        // return paths with non null values
-        return !!path;
-      })
-      .map((path, index, paths) => {
-        const hasNextValue = paths[index + 1];
+        let  specialLabels = {};
+        specialLabels['startStopId'] = 'from ';
+        specialLabels['endStopId'] = 'to ';
+        return {label: title, specialLabel: specialLabels[param] ? specialLabels[param] : null};
+    }
+    return paths.filter(path => {
+      //return paths with non null values
+      return  path ?  true : false;
+      }).map((path, index, paths) => {
+        const hasNextValue = paths[index+1];
         const param = params[index];
-        const payload = {};
+        let payload = {};
         payload[param] = path.id;
-        const updatedPayload = Object.assign({ ...link.payload }, payload);
-        link = Object.assign({ ...link }, { payload: updatedPayload });
-        const { label, specialLabel } = labels(param, path.title);
-        return hasNextValue ? (
-          <Typography
-            variant="subtitle1"
-            key={label}
-            className={`${breadCrumbStyling} ${darkLinks}`}
-          >
-            {' '}
-            {specialLabel}{' '}
-            <Link to={link} className={`${breadCrumbStyling} ${darkLinks}`}>
-              {' '}
-              {label}{' '}
-            </Link>{' '}
-          </Typography>
-        ) : (
-          <Typography
-            variant="subtitle1"
-            key={label}
-            className={breadCrumbStyling}
-          >
-            {' '}
-            {specialLabel} {label}{' '}
-          </Typography>
-        );
-      });
-  };
+        const updatedPayload = Object.assign({...link.payload}, payload);
+        link = Object.assign({...link}, {payload:updatedPayload});
+        const {label, specialLabel}  = labels(param, path.title);
+        return hasNextValue
+        ? ( <Typography variant="subtitle1" key={label} className={`${breadCrumbStyling} ${darkLinks}`}> {specialLabel}  <Link to={link} className={`${breadCrumbStyling} ${darkLinks}`}>  {label}  </Link> </Typography> )
+        : ( <Typography variant="subtitle1" key={label} className={breadCrumbStyling}> {specialLabel} {label} </Typography> )
+    });
+  }
 
   const selectedRoute =
     routes && graphParams && graphParams.routeId
-      ? routes.find(
-          route =>
-            route.id === graphParams.routeId && route.agencyId === agencyId,
-        )
+      ? routes.find(route => (route.id === graphParams.routeId && route.agencyId === agencyId))
       : null;
 
   const direction =
@@ -146,74 +109,27 @@
       ? selectedRoute.stops[graphParams.endStopId]
       : null;
 
-<<<<<<< HEAD
-  const backArrowStyle = {
-    color: '#ffffff',
-  };
-
-=======
   const classes = useStyles();
   const { breadCrumbStyling, breadCrumbsWrapper } = classes;
->>>>>>> a31533f6
   return (
     <Fragment>
       <AppBar position="relative">
         <Toolbar>
-          <NavLink to={{ type: 'DASHBOARD' }} exact strict>
-            <IconButton aria-label="Back to dashboard" edge="start">
-              <ArrowBackIcon style={backArrowStyle} />
-            </IconButton>
-          </NavLink>
-          <div className="page-title">{agency ? agency.title : null}</div>
-          <div style={{ flexGrow: 1 }} />
-          <DateTimePanel
-            dateRangeSupported={
-              tripMetrics || tripMetricsError || tripMetricsLoading
-            }
-          />
+          <SidebarButton />
+          <div className="page-title">
+            {agency ? agency.title : null}
+          </div>
+          <div style={{flexGrow: 1}}/>
+          <DateTimePanel dateRangeSupported={tripMetrics || tripMetricsError || tripMetricsLoading}/>
         </Toolbar>
       </AppBar>
-<<<<<<< HEAD
+      <Paper className={breadCrumbsWrapper}>
+        <Breadcrumbs separator={ <NavigateNextIcon fontSize="default"  className={breadCrumbStyling}/> }>
 
-      <Paper>
-        <Box p={2} className="page-title">
-          {selectedRoute ? ` ${selectedRoute.title}` : null}
-          {direction ? ` > ${direction.title}` : null}
-          &nbsp;
-          {startStopInfo ? `(from ${startStopInfo.title}` : null}
-          {endStopInfo ? ` to ${endStopInfo.title})` : null}
-        </Box>
-=======
-      <Paper className={breadCrumbsWrapper}>
-        <Breadcrumbs
-          separator={
-            <NavigateNextIcon
-              fontSize="default"
-              className={breadCrumbStyling}
-            />
-          }
-        >
-          {breadCrumbs(
-            [
-              selectedRoute,
-              direction,
-              startStopInfo
-                ? Object.assign(
-                    { ...startStopInfo },
-                    { id: graphParams.startStopId },
-                  )
-                : null,
-              endStopInfo
-                ? Object.assign(
-                    { ...endStopInfo },
-                    { id: graphParams.endStopInfo },
-                  )
-                : null,
-            ],
-            classes,
-          )}
+          {breadCrumbs([selectedRoute,direction,
+            startStopInfo ? Object.assign({...startStopInfo},{id: graphParams.startStopId }) : null,
+            endStopInfo ? Object.assign({...endStopInfo},{id: graphParams.endStopInfo }) : null],classes)}
         </Breadcrumbs>
->>>>>>> a31533f6
       </Paper>
       <Grid container spacing={0}>
         <Grid item xs={12} sm={6}>
@@ -222,9 +138,7 @@
         <Grid item xs={12} sm={6}>
           {/* control panel and map are full width for 640px windows or smaller, else half width */}
           <ControlPanel routes={routes} />
-          {tripMetrics ||
-          tripMetricsError ||
-          tripMetricsLoading /* if we have trip metrics or an error, then show the info component */ ? (
+          {tripMetrics || tripMetricsError || tripMetricsLoading /* if we have trip metrics or an error, then show the info component */ ? (
             <Info
               tripMetrics={tripMetrics}
               tripMetricsError={tripMetricsError}
